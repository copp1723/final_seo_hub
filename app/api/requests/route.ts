import { NextRequest } from 'next/server'
import { prisma } from '@/lib/prisma'
import { requireAuth, errorResponse, successResponse } from '@/lib/api-auth'
import { rateLimits } from '@/lib/rate-limit'
import { RequestStatus, Prisma } from '@prisma/client'
import { validateRequest, createRequestSchema } from '@/lib/validations/index'
<<<<<<< HEAD
import { queueEmailWithPreferences } from '@/lib/mailgun/queue'
import { requestCreatedTemplate, welcomeEmailTemplate } from '@/lib/mailgun/templates'
import { logger } from '@/lib/logger'
=======
import { logger, getSafeErrorMessage } from '@/lib/logger'
>>>>>>> d91e802b

export async function GET(request: NextRequest) {
  // Apply rate limiting
  const rateLimitResponse = await rateLimits.api(request)
  if (rateLimitResponse) return rateLimitResponse

  const authResult = await requireAuth()
  if (!authResult.authenticated || !authResult.user) return authResult.response

  const { searchParams } = new URL(request.url)
  const status = searchParams.get('status') as RequestStatus | null
  const type = searchParams.get('type')
  const searchQuery = searchParams.get('search')
  const sortBy = searchParams.get('sortBy') || 'createdAt'
  const sortOrder = searchParams.get('sortOrder') || 'desc'

  try {
    const where: Prisma.RequestWhereInput = {
      userId: authResult.user.id,
    }

    if (status && status !== 'all') {
      where.status = status
    }

    if (type && type !== 'all') {
      where.type = type
    }

    if (searchQuery) {
      where.OR = [
        { title: { contains: searchQuery, mode: 'insensitive' } },
        { description: { contains: searchQuery, mode: 'insensitive' } },
        { targetCities: { has: searchQuery } },
        { targetModels: { has: searchQuery } },
      ]
    }

    const orderBy: Prisma.RequestOrderByWithRelationInput = {}
    if (sortBy === 'createdAt' || sortBy === 'priority' || sortBy === 'status') {
      orderBy[sortBy] = sortOrder
    } else {
      orderBy.createdAt = 'desc' // Default sort
    }

    const requests = await prisma.request.findMany({
      where,
      orderBy,
    })

    logger.info('Requests fetched successfully', {
      userId: authResult.user.id,
      count: requests.length,
      filters: { status, type, searchQuery, sortBy, sortOrder },
      path: '/api/requests',
      method: 'GET'
    })
    
    return successResponse({ requests })
  } catch (error) {
<<<<<<< HEAD
    logger.error('Error fetching requests', error, { userId: authResult.user.id })
    return errorResponse('Failed to fetch requests', 500)
=======
    logger.error('Error fetching requests', error, {
      userId: authResult.user.id,
      path: '/api/requests',
      method: 'GET'
    })
    return errorResponse(getSafeErrorMessage(error), 500)
>>>>>>> d91e802b
  }
}

export async function POST(request: NextRequest) {
  // Apply rate limiting
  const rateLimitResponse = await rateLimits.api(request)
  if (rateLimitResponse) return rateLimitResponse
  
  const authResult = await requireAuth()
  if (!authResult.authenticated || !authResult.user) return authResult.response
  
  // Validate request body
  const validation = await validateRequest(request, createRequestSchema)
  if (!validation.success) return validation.error
  
  const { data } = validation
  
  try {
    const newRequest = await prisma.request.create({
      data: {
        userId: authResult.user.id,
        agencyId: authResult.user.agencyId,
        title: data.title,
        description: data.description,
        type: data.type,
        priority: data.priority,
        status: RequestStatus.PENDING,
        packageType: data.packageType || null,
        keywords: data.keywords || [],
        targetUrl: data.targetUrl || null,
        targetCities: data.targetCities || [],
        targetModels: data.targetModels || [],
      },
      include: {
        user: true
      }
    })
    
<<<<<<< HEAD
    // Send request created email notification
    const emailTemplate = requestCreatedTemplate(newRequest, newRequest.user)
    await queueEmailWithPreferences(
      newRequest.userId,
      'requestCreated',
      {
        ...emailTemplate,
        to: newRequest.user.email
      }
    )
    
    // Check if this is the user's first request and send welcome email
    const requestCount = await prisma.request.count({
      where: { userId: authResult.user.id }
    })
    
    if (requestCount === 1) {
      const welcomeTemplate = welcomeEmailTemplate(newRequest.user)
      await queueEmailWithPreferences(
        newRequest.userId,
        'requestCreated', // Use requestCreated preference for welcome email
        {
          ...welcomeTemplate,
          to: newRequest.user.email
        }
      )
    }
    
    return successResponse({ request: newRequest }, 'Request created successfully')
  } catch (error) {
    logger.error('Error creating request', error, { userId: authResult.user.id })
    return errorResponse('Failed to create request', 500)
=======
    logger.info('Request created successfully', {
      userId: authResult.user.id,
      requestId: newRequest.id,
      type: data.type,
      priority: data.priority,
      path: '/api/requests',
      method: 'POST'
    })
    
    return successResponse({ request: newRequest }, 'Request created successfully')
  } catch (error) {
    logger.error('Error creating request', error, {
      userId: authResult.user.id,
      requestData: {
        title: data.title,
        type: data.type,
        priority: data.priority
      },
      path: '/api/requests',
      method: 'POST'
    })
    return errorResponse(getSafeErrorMessage(error), 500)
>>>>>>> d91e802b
  }
}<|MERGE_RESOLUTION|>--- conflicted
+++ resolved
@@ -4,13 +4,9 @@
 import { rateLimits } from '@/lib/rate-limit'
 import { RequestStatus, Prisma } from '@prisma/client'
 import { validateRequest, createRequestSchema } from '@/lib/validations/index'
-<<<<<<< HEAD
 import { queueEmailWithPreferences } from '@/lib/mailgun/queue'
 import { requestCreatedTemplate, welcomeEmailTemplate } from '@/lib/mailgun/templates'
-import { logger } from '@/lib/logger'
-=======
 import { logger, getSafeErrorMessage } from '@/lib/logger'
->>>>>>> d91e802b
 
 export async function GET(request: NextRequest) {
   // Apply rate limiting
@@ -71,17 +67,12 @@
     
     return successResponse({ requests })
   } catch (error) {
-<<<<<<< HEAD
-    logger.error('Error fetching requests', error, { userId: authResult.user.id })
-    return errorResponse('Failed to fetch requests', 500)
-=======
     logger.error('Error fetching requests', error, {
       userId: authResult.user.id,
       path: '/api/requests',
       method: 'GET'
     })
     return errorResponse(getSafeErrorMessage(error), 500)
->>>>>>> d91e802b
   }
 }
 
@@ -120,7 +111,6 @@
       }
     })
     
-<<<<<<< HEAD
     // Send request created email notification
     const emailTemplate = requestCreatedTemplate(newRequest, newRequest.user)
     await queueEmailWithPreferences(
@@ -149,11 +139,6 @@
       )
     }
     
-    return successResponse({ request: newRequest }, 'Request created successfully')
-  } catch (error) {
-    logger.error('Error creating request', error, { userId: authResult.user.id })
-    return errorResponse('Failed to create request', 500)
-=======
     logger.info('Request created successfully', {
       userId: authResult.user.id,
       requestId: newRequest.id,
@@ -176,6 +161,5 @@
       method: 'POST'
     })
     return errorResponse(getSafeErrorMessage(error), 500)
->>>>>>> d91e802b
   }
 }