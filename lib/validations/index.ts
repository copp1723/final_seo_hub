import { z } from 'zod'
import { NextResponse } from 'next/server'
import { errorResponse } from '@/lib/api-auth'

/**
 * Validates request body against a Zod schema
 * Returns validated data or error response
 */
type ValidationSuccess<T> = { success: true; data: T }
type ValidationError = { success: false; error: NextResponse }
type ValidationResult<T> = ValidationSuccess<T> | ValidationError

export async function validateRequest<T>(
  request: Request,
  schema: z.ZodSchema<T>
): Promise<ValidationResult<T>> {
  try {
    const body = await request.json()
    const validated = schema.safeParse(body)
    
    if (!validated.success) {
      const errors = validated.error.issues
      const message = errors
        .map(err => err.path.length > 0 ? `${err.path.join('.')}: ${err.message}` : err.message)
        .join('; ')
      
      return {
        success: false,
        error: errorResponse(message || 'Validation failed')
      }
    }
    
    return { success: true, data: validated.data }
  } catch (error) {
    return {
      success: false,
      error: errorResponse('Invalid JSON in request body')
    }
  }
}

// Export validation types
export type { ValidationSuccess, ValidationError, ValidationResult }

// Re-export all schemas
export * from './request'
export * from './webhook'
<<<<<<< HEAD
export * from './settings'
=======
export * from './onboardingSchema'
>>>>>>> d91e802b

// Sanitize string for logging (remove potential sensitive data)
export function sanitizeForLog(str: string, maxLength = 200): string {
  // Remove potential API keys, tokens, passwords
  const sanitized = str
    .replace(/\b(api[_-]?key|token|password|secret|auth|bearer)\s*[:=]\s*['"]?[\w-]+['"]?/gi, '[REDACTED]')
    .replace(/\b(sk-|pk-|api-|key-|token-|bearer\s+)[\w-]+/gi, '[REDACTED]')
    
  // Truncate if too long
  return sanitized.length > maxLength 
    ? sanitized.substring(0, maxLength) + '...' 
    : sanitized
}<|MERGE_RESOLUTION|>--- conflicted
+++ resolved
@@ -45,11 +45,8 @@
 // Re-export all schemas
 export * from './request'
 export * from './webhook'
-<<<<<<< HEAD
 export * from './settings'
-=======
 export * from './onboardingSchema'
->>>>>>> d91e802b
 
 // Sanitize string for logging (remove potential sensitive data)
 export function sanitizeForLog(str: string, maxLength = 200): string {
