--- conflicted
+++ resolved
@@ -1,12 +1,9 @@
 import { NextRequest, NextResponse } from 'next/server'
 import { auth } from '@/lib/auth'
-<<<<<<< HEAD
 import { logger } from '@/lib/logger'
-=======
 import { prisma } from '@/lib/prisma'
-import { PackageType } from '@prisma/client' // Added for PackageType enum
-import { startOfDay, endOfMonth } from 'date-fns' // Added for date manipulation
->>>>>>> d91e802b
+import { PackageType, Prisma } from '@prisma/client'
+import { startOfDay, endOfMonth } from 'date-fns'
 
 // Interface matching the exact format from the handoff document
 interface OnboardingPayload {
@@ -73,15 +70,9 @@
     // Update user record with onboarding data and initial billing setup
     try {
       const now = new Date()
-// at the top of the file, update the import:
-import { PackageType, Prisma } from '@prisma/client'
-
-// …
-
-// around line 71, update the declaration:
-      const updateData: Prisma.UserUpdateInput = { // Use 'any' for now, or create a proper Prisma type
+      const updateData: Prisma.UserUpdateInput = {
         onboardingCompleted: true,
-        activePackageType: formData.package as PackageType, // Assuming formData.package is 'SILVER', 'GOLD', or 'PLATINUM'
+        activePackageType: formData.package as PackageType,
         currentBillingPeriodStart: startOfDay(now),
         currentBillingPeriodEnd: endOfMonth(now),
         pagesUsedThisPeriod: 0,
@@ -95,12 +86,11 @@
         data: updateData,
       });
 
-      console.log(`User ${userId} onboarding completed and package ${formData.package} activated.`);
+      logger.info(`User ${userId} onboarding completed and package ${formData.package} activated.`);
 
     } catch (dbError) {
-      console.error('Failed to update user onboarding status and package info:', dbError);
-      // Depending on business logic, this could be a critical error.
-      // For now, let's return an error if this fails, as it's crucial for package setup.
+      logger.error('Failed to update user onboarding status and package info:', dbError);
+      // This is a critical error as it's crucial for package setup
       return NextResponse.json({ error: 'Failed to finalize onboarding and activate package.' }, { status: 500 })
     }
 
