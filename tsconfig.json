{
  "compilerOptions": {
    "target": "ES2022",
    "lib": ["dom", "dom.iterable", "esnext"],
    "allowJs": true,
    "skipLibCheck": true,
    "strict": true,
    "forceConsistentCasingInFileNames": true,
    "noEmit": true,
    "esModuleInterop": true,
    "module": "esnext",
    "moduleResolution": "bundler",
    "resolveJsonModule": true,
    "isolatedModules": true,
    "jsx": "preserve",
    "incremental": true,
<<<<<<< HEAD
=======
    "types": ["node"],
>>>>>>> 33f75111
    "plugins": [
      {
        "name": "next"
      }
    ],
    "paths": {
      "@/*": ["./*"]
    }
  },
  "include": ["next-env.d.ts", "**/*.ts", "**/*.tsx", ".next/types/**/*.ts"],
  "exclude": [
    "node_modules",
    "**/*.test.ts",
    "**/*.test.tsx",
    "**/__tests__/**"
  ]
}<|MERGE_RESOLUTION|>--- conflicted
+++ resolved
@@ -14,10 +14,7 @@
     "isolatedModules": true,
     "jsx": "preserve",
     "incremental": true,
-<<<<<<< HEAD
-=======
     "types": ["node"],
->>>>>>> 33f75111
     "plugins": [
       {
         "name": "next"
