--- conflicted
+++ resolved
@@ -1,13 +1,12 @@
 import { NextRequest } from 'next/server'
 import { prisma } from '@/lib/prisma'
-import { logger } from '@/lib/logger'
+import { logger, getSafeErrorMessage } from '@/lib/logger'
 import { errorResponse, successResponse } from '@/lib/api-auth'
-import { validateRequest } from '@/lib/validations'
-import { seoworksWebhookSchema } from '@/lib/validations/webhook'
+import { validateRequest, seoworksWebhookSchema } from '@/lib/validations/index'
 import { queueEmailWithPreferences } from '@/lib/mailgun/queue'
 import { taskCompletedTemplate, statusChangedTemplate } from '@/lib/mailgun/templates'
 import { RequestStatus } from '@prisma/client'
-<<<<<<< HEAD
+import { incrementUsage, TaskType } from '@/lib/package-utils'
 import crypto from 'crypto'
 
 // Timing-safe comparison for API key
@@ -30,14 +29,6 @@
   
   return timingSafeCompare(apiKey, expectedKey)
 }
-=======
-import { validateRequest, seoworksWebhookSchema } from '@/lib/validations/index'
- feat/TICKET-004-monthly-progress-reset
-import { incrementUsage, TaskType } from '@/lib/package-utils'
-=======
-import { logger, getSafeErrorMessage } from '@/lib/logger'
-main
->>>>>>> d91e802b
 
 // GET endpoint for testing connectivity
 export async function GET(request: NextRequest) {
@@ -49,16 +40,12 @@
     return errorResponse('Unauthorized', 401)
   }
   
-<<<<<<< HEAD
-  return successResponse({ 
-=======
   logger.info('SEOWorks webhook connectivity test', {
     path: '/api/seoworks/webhook',
     method: 'GET'
   })
   
-  return successResponse({
->>>>>>> d91e802b
+  return successResponse({ 
     status: 'ok',
     message: 'SEOWorks webhook endpoint is active'
   })
@@ -94,18 +81,9 @@
       where: { id: data.externalId },
       include: { user: true }
     })
-<<<<<<< HEAD
 
     if (!requestRecord) {
       logger.warn('Request not found for webhook', {
-        externalId: data.externalId,
-        eventType
-      })
-      return errorResponse('Request not found', 404)
-=======
-    
-    if (!existingRequest) {
-      logger.warn('No matching request found for webhook', {
         externalId: data.externalId,
         eventType,
         path: '/api/seoworks/webhook',
@@ -113,7 +91,6 @@
       })
       // Still return success to avoid retries from SEOWorks
       return successResponse(null, 'Webhook received (no matching request found)')
->>>>>>> d91e802b
     }
 
     // Handle different event types
@@ -134,16 +111,29 @@
         logger.info('Unhandled webhook event type', { eventType })
     }
 
+    logger.info('Successfully processed webhook', {
+      requestId: requestRecord.id,
+      externalId: data.externalId,
+      eventType,
+      status: data.status,
+      path: '/api/seoworks/webhook',
+      method: 'POST'
+    })
+
     return successResponse({ 
       message: 'Webhook processed successfully',
       eventType 
     })
   } catch (error) {
-    logger.error('Error processing webhook', error, {
-      eventType: payload.eventType,
-      externalId: payload.data.externalId
-    })
-    return errorResponse('Failed to process webhook', 500)
+    logger.error('Webhook processing error', error, {
+      webhookData: {
+        eventType: payload?.eventType,
+        externalId: payload?.data?.externalId
+      },
+      path: '/api/seoworks/webhook',
+      method: 'POST'
+    })
+    return errorResponse(getSafeErrorMessage(error), 500)
   }
 }
 
@@ -193,10 +183,39 @@
 
     // Update the request
     const updatedRequest = await prisma.request.update({
-<<<<<<< HEAD
       where: { id: request.id },
       data: updateData
     })
+
+    // Increment usage for package tracking
+    if (updatedRequest.userId) {
+      let taskTypeForUsage: TaskType | null = null
+      switch (data.taskType.toLowerCase()) {
+        case 'page':
+          taskTypeForUsage = 'pages'
+          break
+        case 'blog':
+          taskTypeForUsage = 'blogs'
+          break
+        case 'gbp_post':
+          taskTypeForUsage = 'gbpPosts'
+          break
+        case 'maintenance':
+        case 'improvement':
+          taskTypeForUsage = 'improvements'
+          break
+      }
+
+      if (taskTypeForUsage) {
+        try {
+          await incrementUsage(updatedRequest.userId, taskTypeForUsage)
+          logger.info(`Successfully incremented ${taskTypeForUsage} usage for user ${updatedRequest.userId}`)
+        } catch (usageError) {
+          logger.error(`Failed to increment usage for user ${updatedRequest.userId}`, usageError)
+          // Continue processing even if usage tracking fails
+        }
+      }
+    }
 
     // Send task completion email
     const emailTemplate = taskCompletedTemplate(updatedRequest, request.user, completedTask)
@@ -238,69 +257,6 @@
       taskType: data.taskType
     })
     throw error
-=======
-      where: { id: existingRequest.id },
-      data: updateData
-    })
-    
- feat/TICKET-004-monthly-progress-reset
-    // If task completed, increment usage
-    if (eventType === 'task.completed' && updatedRequest.userId) {
-      let taskTypeForUsage: TaskType | null = null
-      switch (updatedRequest.type.toLowerCase()) {
-        case 'page':
-          taskTypeForUsage = 'pages'
-          break
-        case 'blog':
-          taskTypeForUsage = 'blogs'
-          break
-        case 'gbp_post': // As per schema comment
-          taskTypeForUsage = 'gbpPosts'
-          break
-        case 'maintenance': // Assuming maintenance maps to improvements
-          taskTypeForUsage = 'improvements'
-          break
-        default:
-          console.warn(`Webhook: Unknown request type ${updatedRequest.type} for usage tracking for request ID ${updatedRequest.id}`)
-      }
-
-      if (taskTypeForUsage) {
-        try {
-          await incrementUsage(updatedRequest.userId, taskTypeForUsage)
-          console.log(`Webhook: Successfully incremented ${taskTypeForUsage} usage for user ${updatedRequest.userId}`)
-        } catch (usageError: any) {
-          console.error(`Webhook: Failed to increment usage for user ${updatedRequest.userId}, request ${updatedRequest.id}: ${usageError.message}`)
-          // Decide if this error should affect the webhook response.
-          // For now, log it and continue, as the primary task update succeeded.
-        }
-      }
-    }
-
-    console.log(`Successfully processed webhook for task ${data.externalId}`)
-=======
-    logger.info('Successfully processed webhook', {
-      requestId: existingRequest.id,
-      externalId: data.externalId,
-      eventType,
-      status: data.status,
-      path: '/api/seoworks/webhook',
-      method: 'POST'
-    })
- main
-    
-    return successResponse(null, 'Webhook processed successfully')
-    
-  } catch (error) {
-    logger.error('Webhook processing error', error, {
-      webhookData: {
-        eventType: payload?.eventType,
-        externalId: payload?.data?.externalId
-      },
-      path: '/api/seoworks/webhook',
-      method: 'POST'
-    })
-    return errorResponse(getSafeErrorMessage(error), 500)
->>>>>>> d91e802b
   }
 }
 
