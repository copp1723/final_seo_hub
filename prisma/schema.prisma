generator client {
  provider = "prisma-client-js"
}

datasource db {
  provider = "postgresql"
  url      = env("DATABASE_URL")
}

// Enums for type safety
enum UserRole {
  USER
  ADMIN
  SUPER_ADMIN
}

enum RequestStatus {
  PENDING
  IN_PROGRESS
  COMPLETED
  CANCELLED
}

enum RequestPriority {
  LOW
  MEDIUM
  HIGH
}

enum PackageType {
  SILVER
  GOLD
  PLATINUM
}

// Core user model for authentication
model User {
<<<<<<< HEAD
  id            String    @id @default(cuid())
  email         String    @unique
  emailVerified DateTime?
  name          String?
  image         String?
  role          UserRole  @default(USER)
  
=======
  id    String   @id @default(cuid())
  email String   @unique
  name  String?
  image String?
  role  UserRole @default(USER)

>>>>>>> d91e802b
  // Multi-tenant relationship
  agencyId String?
  agency   Agency? @relation(fields: [agencyId], references: [id])

  // OAuth accounts
  accounts Account[]
  sessions Session[]

  // User's requests
  requests Request[]

  // Google integrations
  ga4Connection           GA4Connection?
  searchConsoleConnection SearchConsoleConnection?
<<<<<<< HEAD
  
  // User preferences
  preferences   UserPreferences?
  
  // API access
  apiKey        String?   @unique
  apiKeyCreatedAt DateTime?
  
=======

  // Onboarding status
  onboardingCompleted Boolean @default(false)

  // Package and Billing Info
  activePackageType          PackageType?
  currentBillingPeriodStart  DateTime?
  currentBillingPeriodEnd    DateTime?
  pagesUsedThisPeriod        Int          @default(0)
  blogsUsedThisPeriod        Int          @default(0)
  gbpPostsUsedThisPeriod     Int          @default(0)
  improvementsUsedThisPeriod Int          @default(0)

  // Relation to MonthlyUsage
  monthlyUsageHistory MonthlyUsage[]

>>>>>>> d91e802b
  // Timestamps
  createdAt DateTime @default(now())
  updatedAt DateTime @updatedAt

  @@index([email])
  @@index([agencyId])
  @@index([apiKey])
}

// NextAuth required models
model Account {
  id                String  @id @default(cuid())
  userId            String
  type              String
  provider          String
  providerAccountId String
  refresh_token     String? @db.Text
  access_token      String? @db.Text
  expires_at        Int?
  token_type        String?
  scope             String?
  id_token          String? @db.Text
  session_state     String?

  user User @relation(fields: [userId], references: [id], onDelete: Cascade)

  @@unique([provider, providerAccountId])
  @@index([userId])
}

model Session {
  id           String   @id @default(cuid())
  sessionToken String   @unique
  userId       String
  expires      DateTime
  user         User     @relation(fields: [userId], references: [id], onDelete: Cascade)

  @@index([userId])
}

// Multi-tenant agency model
model Agency {
  id     String  @id @default(cuid())
  name   String
  domain String? @unique

  // Agency settings
  settings Json @default("{}")

  // Relationships
  users    User[]
  requests Request[]

  // Timestamps
  createdAt DateTime @default(now())
  updatedAt DateTime @updatedAt

  @@index([domain])
}

// Main request model (formerly orders)
model Request {
  id String @id @default(cuid())

  // User relationship
  userId String
  user   User   @relation(fields: [userId], references: [id])

  // Agency relationship
  agencyId String?
  agency   Agency? @relation(fields: [agencyId], references: [id])

  // Request details
  title       String
  description String          @db.Text
  type        String // page, blog, gbp_post, maintenance
  priority    RequestPriority @default(MEDIUM)
  status      RequestStatus   @default(PENDING)

  // SEO Package info
  packageType PackageType?

  // Progress tracking (for current month)
  pagesCompleted        Int @default(0)
  blogsCompleted        Int @default(0)
  gbpPostsCompleted     Int @default(0)
  improvementsCompleted Int @default(0)

  // SEO specific fields
  keywords     Json? // Array of keywords
  targetUrl    String?
  targetCities Json? // Array of target cities
  targetModels Json? // Array of target models

  // Completed content info  
  completedTasks Json? // Array of {title, url, type, completedAt}
  contentUrl     String? // Primary URL (deprecated, use completedTasks)
  pageTitle      String? // Primary title (deprecated, use completedTasks)

  // Progress tracking
  completedAt DateTime?

  // Timestamps
  createdAt DateTime @default(now())
  updatedAt DateTime @updatedAt

  @@index([userId, status])
  @@index([agencyId, status])
  @@index([status, createdAt])
}

// GA4 Integration
model GA4Connection {
  id     String @id @default(cuid())
  userId String @unique
  user   User   @relation(fields: [userId], references: [id], onDelete: Cascade)

  // Encrypted tokens
  accessToken  String    @db.Text
  refreshToken String?   @db.Text
  expiresAt    DateTime?

  // GA4 specific
  propertyId   String?
  propertyName String?

  createdAt DateTime @default(now())
  updatedAt DateTime @updatedAt
}

// Model for storing historical monthly usage
model MonthlyUsage {
  id     String @id @default(cuid())
  userId String
  user   User   @relation(fields: [userId], references: [id], onDelete: Cascade)

  month Int // 1-12
  year  Int

  packageType PackageType // The package type active for this period

  pagesUsed        Int
  blogsUsed        Int
  gbpPostsUsed     Int
  improvementsUsed Int

  archivedAt DateTime @default(now())

  @@unique([userId, month, year]) // Ensure only one record per user per month
  @@index([userId])
}

// Search Console Integration
model SearchConsoleConnection {
  id     String @id @default(cuid())
  userId String @unique
  user   User   @relation(fields: [userId], references: [id], onDelete: Cascade)

  // Encrypted tokens
  accessToken  String    @db.Text
  refreshToken String?   @db.Text
  expiresAt    DateTime?

  // Search Console specific
<<<<<<< HEAD
  siteUrl           String?
  siteName          String?
  
  createdAt         DateTime  @default(now())
  updatedAt         DateTime  @updatedAt
}

// User preferences for notifications and settings
model UserPreferences {
  id                  String    @id @default(cuid())
  userId              String    @unique
  user                User      @relation(fields: [userId], references: [id], onDelete: Cascade)
  
  // Notification preferences
  emailNotifications  Boolean   @default(true)
  requestCreated      Boolean   @default(true)
  statusChanged       Boolean   @default(true)
  taskCompleted       Boolean   @default(true)
  weeklySummary       Boolean   @default(true)
  marketingEmails     Boolean   @default(false)
  
  // Other preferences
  timezone            String?   @default("America/New_York")
  language            String?   @default("en")
  
  createdAt           DateTime  @default(now())
  updatedAt           DateTime  @updatedAt
=======
  siteUrl  String?
  siteName String?

  createdAt DateTime @default(now())
  updatedAt DateTime @updatedAt
>>>>>>> d91e802b
}<|MERGE_RESOLUTION|>--- conflicted
+++ resolved
@@ -35,7 +35,6 @@
 
 // Core user model for authentication
 model User {
-<<<<<<< HEAD
   id            String    @id @default(cuid())
   email         String    @unique
   emailVerified DateTime?
@@ -43,14 +42,6 @@
   image         String?
   role          UserRole  @default(USER)
   
-=======
-  id    String   @id @default(cuid())
-  email String   @unique
-  name  String?
-  image String?
-  role  UserRole @default(USER)
-
->>>>>>> d91e802b
   // Multi-tenant relationship
   agencyId String?
   agency   Agency? @relation(fields: [agencyId], references: [id])
@@ -65,7 +56,6 @@
   // Google integrations
   ga4Connection           GA4Connection?
   searchConsoleConnection SearchConsoleConnection?
-<<<<<<< HEAD
   
   // User preferences
   preferences   UserPreferences?
@@ -73,8 +63,6 @@
   // API access
   apiKey        String?   @unique
   apiKeyCreatedAt DateTime?
-  
-=======
 
   // Onboarding status
   onboardingCompleted Boolean @default(false)
@@ -91,7 +79,6 @@
   // Relation to MonthlyUsage
   monthlyUsageHistory MonthlyUsage[]
 
->>>>>>> d91e802b
   // Timestamps
   createdAt DateTime @default(now())
   updatedAt DateTime @updatedAt
@@ -256,7 +243,6 @@
   expiresAt    DateTime?
 
   // Search Console specific
-<<<<<<< HEAD
   siteUrl           String?
   siteName          String?
   
@@ -284,11 +270,4 @@
   
   createdAt           DateTime  @default(now())
   updatedAt           DateTime  @updatedAt
-=======
-  siteUrl  String?
-  siteName String?
-
-  createdAt DateTime @default(now())
-  updatedAt DateTime @updatedAt
->>>>>>> d91e802b
 }